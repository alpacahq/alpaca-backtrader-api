--- conflicted
+++ resolved
@@ -147,13 +147,6 @@
         return cash
 
     def getvalue(self, datas=None):
-<<<<<<< HEAD
-        # don't use self.o.get_value(). it takes time for local store to get
-        # update from broker.
-        self.value = float(self.o.oapi.get_account().portfolio_value)
-        # self.value = float(self.o.get_value())
-        return self.value
-=======
         """
         if datas then we will calculate the value of the positions if not
         then the value of the entire portfolio (positions + cash)
@@ -163,6 +156,7 @@
         if not datas:
             # don't use self.o.get_value(). it takes time for local store to
             # get update from broker.
+            # self.value = float(self.o.get_value())
             self.value = float(self.o.oapi.get_account().portfolio_value)
             return self.value
         else:
@@ -174,7 +168,6 @@
                     price = list(d)[0]
                     total_value += price * pos.size
             return total_value
->>>>>>> e6aff55d
 
     def getposition(self, data, clone=True):
         pos = self.positions[data]
