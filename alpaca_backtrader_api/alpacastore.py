from __future__ import (absolute_import, division, print_function,
                        unicode_literals)
import os
import collections
import time
from enum import Enum
import traceback

from datetime import datetime, timedelta, time as dtime
from dateutil.parser import parse as date_parse
import time as _time
import trading_calendars
import threading
import asyncio

import alpaca_trade_api as tradeapi
import pytz
import requests
import pandas as pd

import backtrader as bt
from alpaca_trade_api.entity import Aggs
from backtrader.metabase import MetaParams
from backtrader.utils.py3 import queue, with_metaclass

NY = 'America/New_York'


# Extend the exceptions to support extra cases
class AlpacaError(Exception):
    """ Generic error class, catches Alpaca response errors
    """

    def __init__(self, error_response):
        self.error_response = error_response
        msg = "Alpaca API returned error code %s (%s) " % \
              (error_response['code'], error_response['message'])

        super(AlpacaError, self).__init__(msg)


class AlpacaRequestError(AlpacaError):
    def __init__(self):
        er = dict(code=599, message='Request Error', description='')
        super(self.__class__, self).__init__(er)


class AlpacaStreamError(AlpacaError):
    def __init__(self, content=''):
        er = dict(code=598, message='Failed Streaming', description=content)
        super(self.__class__, self).__init__(er)


class AlpacaTimeFrameError(AlpacaError):
    def __init__(self, content):
        er = dict(code=597, message='Not supported TimeFrame', description='')
        super(self.__class__, self).__init__(er)


class AlpacaNetworkError(AlpacaError):
    def __init__(self):
        er = dict(code=596, message='Network Error', description='')
        super(self.__class__, self).__init__(er)


class API(tradeapi.REST):

    def _request(self,
                 method,
                 path,
                 data=None,
                 base_url=None,
                 api_version=None):

        # Added the try block
        try:
            return super(API, self)._request(
                method, path, data, base_url, api_version)
        except requests.RequestException as e:
            resp = AlpacaRequestError().error_response
            resp['description'] = str(e)
            return resp
        except tradeapi.rest.APIError as e:
            # changed from raise to return
            return e._error
        except Exception as e:
            resp = AlpacaNetworkError().error_response
            resp['description'] = str(e)
            return resp

        return None


class Granularity(Enum):
    Ticks = "ticks"
    Daily = "day"
    Minute = "minute"


class StreamingMethod(Enum):
    AccountUpdate = 'account_update'
    Quote = "quote"
    MinuteAgg = "minute_agg"


class Streamer:
    conn = None

    def __init__(
            self,
            q,
            api_key='',
            api_secret='',
            instrument='',
            method: StreamingMethod = StreamingMethod.AccountUpdate,
            base_url='',
            data_url='',
            data_stream='',
            *args,
            **kwargs):
        try:
            # make sure we have an event loop, if not create a new one
            asyncio.get_event_loop()
        except RuntimeError:
            asyncio.set_event_loop(asyncio.new_event_loop())
        self.data_stream = data_stream
        self.conn = tradeapi.StreamConn(api_key,
                                        api_secret,
                                        base_url,
                                        data_url=data_url,
                                        data_stream=self.data_stream)
        self.instrument = instrument
        self.method = method
        self.q = q
        self.conn.on('authenticated')(self.on_auth)
        self.conn.on(r'Q.*')(self.on_quotes)
        self.conn.on(r'AM.*')(self.on_agg_min)
        self.conn.on(r'A.*')(self.on_agg_min)
        self.conn.on(r'account_updates')(self.on_account)
        self.conn.on(r'trade_updates')(self.on_trade)

    def run(self):
        channels = []
        if self.method == StreamingMethod.AccountUpdate:
            channels = ['trade_updates']  # 'account_updates'
        else:
            if self.data_stream == 'polygon':
                maps = {"quote": "Q.",
                        "minute_agg": "AM."}
            elif self.data_stream == 'alpacadatav1':
                maps = {"quote": "alpacadatav1/Q.",
                        "minute_agg": "alpacadatav1/AM."}
            channels = [maps[self.method.value] + self.instrument]

        loop = asyncio.new_event_loop()
        asyncio.set_event_loop(loop)
        self.conn.run(channels)

    # Setup event handlers
    async def on_auth(self, conn, stream, msg):
        pass

    async def on_listen(self, conn, stream, msg):
        pass

    async def on_quotes(self, conn, subject, msg):
        msg._raw['time'] = msg.timestamp.to_pydatetime().timestamp()
        self.q.put(msg._raw)

    async def on_agg_sec(self, conn, subject, msg):
        self.q.put(msg)

    async def on_agg_min(self, conn, subject, msg):
        msg._raw['time'] = msg.end.to_pydatetime().timestamp()
        self.q.put(msg._raw)

    async def on_account(self, conn, stream, msg):
        self.q.put(msg)

    async def on_trade(self, conn, stream, msg):
        self.q.put(msg)


class MetaSingleton(MetaParams):
    '''Metaclass to make a metaclassed class a singleton'''

    def __init__(cls, name, bases, dct):
        super(MetaSingleton, cls).__init__(name, bases, dct)
        cls._singleton = None

    def __call__(cls, *args, **kwargs):
        if cls._singleton is None:
            cls._singleton = (
                super(MetaSingleton, cls).__call__(*args, **kwargs))

        return cls._singleton


class AlpacaStore(with_metaclass(MetaSingleton, object)):
    '''Singleton class wrapping to control the connections to Alpaca.

    Params:

      - ``key_id`` (default:``None``): Alpaca API key id

      - ``secret_key`` (default: ``None``): Alpaca API secret key

      - ``paper`` (default: ``False``): use the paper trading environment

      - ``account_tmout`` (default: ``10.0``): refresh period for account
        value/cash refresh
    '''

    BrokerCls = None  # broker class will autoregister
    DataCls = None  # data class will auto register

    params = (
        ('key_id', ''),
        ('secret_key', ''),
        ('paper', False),
        ('usePolygon', False),
        ('account_tmout', 10.0),  # account balance refresh timeout
        ('api_version', None)
    )

    _DTEPOCH = datetime(1970, 1, 1)
    _ENVPRACTICE = 'paper'
    _ENVLIVE = 'live'
    _ENV_PRACTICE_URL = 'https://paper-api.alpaca.markets'
    _ENV_LIVE_URL = 'https://api.alpaca.markets'

    @classmethod
    def getdata(cls, *args, **kwargs):
        '''Returns ``DataCls`` with args, kwargs'''
        return cls.DataCls(*args, **kwargs)

    @classmethod
    def getbroker(cls, *args, **kwargs):
        '''Returns broker with *args, **kwargs from registered ``BrokerCls``'''
        return cls.BrokerCls(*args, **kwargs)

    def __init__(self):
        super(AlpacaStore, self).__init__()

        self.notifs = collections.deque()  # store notifications for cerebro

        self._env = None  # reference to cerebro for general notifications
        self.broker = None  # broker instance
        self.datas = list()  # datas that have registered over start

        self._orders = collections.OrderedDict()  # map order.ref to oid
        self._ordersrev = collections.OrderedDict()  # map oid to order.ref
        self._transpend = collections.defaultdict(collections.deque)

        if self.p.paper:
            self._oenv = self._ENVPRACTICE
            self.p.base_url = self._ENV_PRACTICE_URL
        else:
            self._oenv = self._ENVLIVE
            self.p.base_url = self._ENV_LIVE_URL
        self.oapi = API(self.p.key_id,
                        self.p.secret_key,
                        self.p.base_url,
                        self.p.api_version)

        self._cash = 0.0
        self._value = 0.0
        self._evt_acct = threading.Event()

    def start(self, data=None, broker=None):
        # Datas require some processing to kickstart data reception
        if data is None and broker is None:
            self.cash = None
            return

        if data is not None:
            self._env = data._env
            # For datas simulate a queue with None to kickstart co
            self.datas.append(data)

            if self.broker is not None:
                self.broker.data_started(data)

        elif broker is not None:
            self.broker = broker
            self.streaming_events()
            self.broker_threads()

    def stop(self):
        # signal end of thread
        if self.broker is not None:
            self.q_ordercreate.put(None)
            self.q_orderclose.put(None)
            self.q_account.put(None)

    def put_notification(self, msg, *args, **kwargs):
        self.notifs.append((msg, args, kwargs))

    def get_notifications(self):
        '''Return the pending "store" notifications'''
        self.notifs.append(None)  # put a mark / threads could still append
        return [x for x in iter(self.notifs.popleft, None)]

    # Alpaca supported granularities
    _GRANULARITIES = {
        (bt.TimeFrame.Minutes, 1): '1Min',
        (bt.TimeFrame.Minutes, 5): '5Min',
        (bt.TimeFrame.Minutes, 15): '15Min',
        (bt.TimeFrame.Minutes, 60): '1H',
        (bt.TimeFrame.Days, 1): '1D',
    }

    def get_positions(self):
        try:
            positions = self.oapi.list_positions()
        except (AlpacaError, AlpacaRequestError,):
            return []
        if positions:
            if 'code' in positions[0]._raw:
                return []
        # poslist = positions.get('positions', [])
        return positions

    def get_granularity(self, timeframe, compression) -> Granularity:
        if timeframe == bt.TimeFrame.Ticks:
            return Granularity.Ticks
        if timeframe == bt.TimeFrame.Minutes:
            return Granularity.Minute
        elif timeframe == bt.TimeFrame.Days:
            return Granularity.Daily

    def get_instrument(self, dataname):
        try:
            insts = self.oapi.get_asset(dataname)
        except (AlpacaError, AlpacaRequestError,):
            return None

        return insts or None

    def streaming_events(self, tmout=None):
        q = queue.Queue()
        kwargs = {'q': q, 'tmout': tmout}

        t = threading.Thread(target=self._t_streaming_listener, kwargs=kwargs)
        t.daemon = True
        t.start()

        t = threading.Thread(target=self._t_streaming_events, kwargs=kwargs)
        t.daemon = True
        t.start()
        return q

    def _t_streaming_listener(self, q, tmout=None):
        while True:
            trans = q.get()
            self._transaction(trans.order)

    def _t_streaming_events(self, q, tmout=None):
        if tmout is not None:
            _time.sleep(tmout)
        streamer = Streamer(q,
                            api_key=self.p.key_id,
                            api_secret=self.p.secret_key,
                            base_url=self.p.base_url,
                            data_url=os.environ.get("DATA_PROXY_WS", ''),
                            data_stream='polygon' if self.p.usePolygon else
                            'alpacadatav1'
                            )

        streamer.run()

    def candles(self, dataname, dtbegin, dtend, timeframe, compression,
                candleFormat, includeFirst):
        """

        :param dataname: symbol name. e.g AAPL
        :param dtbegin: datetime start
        :param dtend: datetime end
        :param timeframe: bt.TimeFrame
        :param compression: distance between samples. e.g if 1 =>
                 get sample every day. if 3 => get sample every 3 days
        :param candleFormat: (bidask, midpoint, trades) - not used we get bars
        :param includeFirst:
        :return:
        """

        kwargs = locals().copy()
        kwargs.pop('self')
        kwargs['q'] = q = queue.Queue()
        t = threading.Thread(target=self._t_candles, kwargs=kwargs)
        t.daemon = True
        t.start()
        return q

    @staticmethod
    def iso_date(date_str):
        """
        this method will make sure that dates are formatted properly
        as with isoformat
        :param date_str:
        :return: YYYY-MM-DD date formatted
        """
        return date_parse(date_str).date().isoformat()

    def _t_candles(self, dataname, dtbegin, dtend, timeframe, compression,
                   candleFormat, includeFirst, q):
        granularity: Granularity = self.get_granularity(timeframe, compression)
        dtbegin, dtend = self._make_sure_dates_are_initialized_properly(
            dtbegin, dtend, granularity)

        if granularity is None:
            e = AlpacaTimeFrameError('granularity is missing')
            q.put(e.error_response)
            return
        try:
            if self.p.usePolygon:
                cdl = self.get_aggs_from_polygon(dataname,
                                                 dtbegin,
                                                 dtend,
                                                 granularity.value,
                                                 compression)
            else:
                cdl = self.get_aggs_from_alpaca(dataname,
                                                dtbegin,
                                                dtend,
                                                granularity.value,
                                                compression)
        except AlpacaError as e:
            print(str(e))
            q.put(e.error_response)
            q.put(None)
            return
        except Exception:
            traceback.print_exc()
            q.put({'code': 'error'})
            q.put(None)
            return

        # don't use dt.replace. use localize
        # (https://stackoverflow.com/a/1592837/2739124)
        cdl = cdl.loc[
              pytz.timezone(NY).localize(dtbegin) if
              not dtbegin.tzname() else dtbegin:
              pytz.timezone(NY).localize(dtend) if
              not dtend.tzname() else dtend
              ].dropna(subset=['high'])
        records = cdl.reset_index().to_dict('records')
        for r in records:
            r['time'] = r['timestamp']
            q.put(r)
        q.put({})  # end of transmission

    def _make_sure_dates_are_initialized_properly(self, dtbegin, dtend,
                                                  granularity):
        """
        dates may or may not be specified by the user.
        when they do, they are probably don't include NY timezome data
        also, when granularity is minute, we want to make sure we get data when
        market is opened. so if it doesn't - let's set end date to be last
        known minute with opened market.
        this nethod takes care of all these issues.
        :param dtbegin:
        :param dtend:
        :param granularity:
        :return:
        """
        if not dtend:
            dtend = pd.Timestamp('now', tz=NY)
        else:
<<<<<<< HEAD
            if dtend.tzinfo:
                dtend = pd.Timestamp(dtend.astimezone(pytz.timezone(NY)))
            else:
                dtend = pd.Timestamp(pytz.timezone(NY).localize(dtend))
=======
            dtend = pd.Timestamp(pytz.timezone('UTC').localize(dtend))
>>>>>>> 9e14e87d
        if granularity == Granularity.Minute:
            calendar = trading_calendars.get_calendar(name='NYSE')
            while not calendar.is_open_on_minute(dtend):
                dtend = dtend.replace(hour=15,
                                      minute=59,
                                      second=0,
                                      microsecond=0)
                dtend -= timedelta(days=1)
        if not dtbegin:
            days = 30 if granularity == Granularity.Daily else 3
            delta = timedelta(days=days)
            dtbegin = dtend - delta
        else:
            if dtbegin.tzinfo:
                dtbegin = pd.Timestamp(dtbegin.astimezone(pytz.timezone(NY)))
            else:
                dtbegin = pd.Timestamp(pytz.timezone(NY).localize(dtbegin))
        while dtbegin > dtend:
            # if we start the script during market hours we could get this
            # situation. this resolves that.
            dtbegin -= timedelta(days=1)
        return dtbegin, dtend.astimezone(NY)

    def get_aggs_from_polygon(self,
                              dataname,
                              dtbegin,
                              dtend,
                              granularity,
                              compression):
        """
        so polygon has a much more convenient api for this than alpaca because
        we could insert the compression in to the api call and we don't need to
        resample it. but, at this point in time, something is not working
        properly and data is returned in segments. meaning, we have patches of
        missing data. e.g we request data from 2020-03-01 to 2020-07-01 and we
        get something like this: 2020-03-01:2020-03-15, 2020-06-25:2020-07-01
        so that makes life difficult.. there's no way to know which patch will
        be returned and which one we should try to get again.
        so the solution must be, ask data in segments. I select an arbitrary
        time window of 2 weeks, and split the calls until we get all required
        data
        """

        def _clear_out_of_market_hours(df):
            """
            only interested in samples between 9:30, 16:00 NY time
            """
            return df.between_time("09:30", "16:00")

        if granularity == 'day':
            cdl = self.oapi.polygon.historic_agg_v2(
                dataname,
                compression,
                granularity,
                _from=self.iso_date(dtbegin.isoformat()),
                to=self.iso_date(dtend.isoformat())).df
        else:
            cdl = pd.DataFrame()
            segment_start = dtbegin
            segment_end = segment_start + timedelta(weeks=2) if \
                dtend - dtbegin >= timedelta(weeks=2) else dtend
            while cdl.empty or cdl.index[-1] < dtend.replace(second=0):
                # we want to collect data until the last row is later than
                # the requested dtend. we don't force it to contain dtend
                # because it might be missing, or we may be resampling (so
                # again, it will be missing)
                response = self.oapi.polygon.historic_agg_v2(
                    dataname,
                    compression,
                    'minute',
                    _from=self.iso_date(segment_start.isoformat()),
                    to=self.iso_date(segment_end.isoformat()))
                # No result from the server, most likely error
                if response.df.shape[0] == 0 and cdl.shape[0] == 0:
                    raise Exception("received empty response")
                temp = response.df
                cdl = pd.concat([cdl, temp])
                cdl = cdl[~cdl.index.duplicated()]
                segment_start = segment_end
                segment_end = segment_start + timedelta(weeks=2) if \
                    dtend - dtbegin >= timedelta(weeks=2) else dtend
            cdl = _clear_out_of_market_hours(cdl)
        return cdl

    def get_aggs_from_alpaca(self,
                             dataname,
                             start,
                             end,
                             granularity,
                             compression):
        """
        https://alpaca.markets/docs/api-documentation/api-v2/market-data/bars/
        Alpaca API as a limit of 1000 records per api call. meaning, we need to
        do multiple calls to get all the required data if the date range is
        large.
        also, the alpaca api does not support compression (or, you can't get
        5 minute bars e.g) so we need to resample the received bars.
        also, we need to drop out of market records.
        this function does all of that.

        note:
        this was the old way of getting the data
          response = self.oapi.get_aggs(dataname,
                                        compression,
                                        granularity,
                                        self.iso_date(start_dt),
                                        self.iso_date(end_dt))
          the thing is get_aggs work nicely for days but not for minutes, and
          it is not a documented API. barset on the other hand does
          but we need to manipulate it to be able to work with it
          smoothly and return data the same way polygon does
        """

        def _iterate_api_calls():
            """
            you could get max 1000 samples from the server. if we need more
            than that we need to do several api calls.

            currently the alpaca api supports also 5Min and 15Min so we could
            optimize server communication time by addressing timeframes
            """
            got_all = False
            curr = end
            response = []
            while not got_all:
                if granularity == 'minute' and compression == 5:
                    timeframe = "5Min"
                elif granularity == 'minute' and compression == 15:
                    timeframe = "15Min"
                elif granularity == 'ticks':
                    timeframe = "minute"
                else:
                    timeframe = granularity
                r = self.oapi.get_barset(dataname,
                                         'minute' if timeframe == 'ticks' else
                                         timeframe,
                                         limit=1000,
                                         end=curr.isoformat()
                                         )[dataname]
                if r:
                    earliest_sample = r[0].t
                    r = r._raw
                    r.extend(response)
                    response = r
                    if earliest_sample <= (pytz.timezone(NY).localize(
                            start) if not start.tzname() else start):
                        got_all = True
                    else:
                        delta = timedelta(days=1) if granularity == "day" \
                            else timedelta(minutes=1)
                        curr = earliest_sample - delta
                else:
                    # no more data is available, let's return what we have
                    break
            return response

        def _clear_out_of_market_hours(df):
            """
            only interested in samples between 9:30, 16:00 NY time
            """
            return df.between_time("09:30", "16:00")

        def _drop_early_samples(df):
            """
            samples from server don't start at 9:30 NY time
            let's drop earliest samples
            """
            for i, b in df.iterrows():
                if i.time() >= dtime(9, 30):
                    return df[i:]

        def _resample(df):
            """
            samples returned with certain window size (1 day, 1 minute) user
            may want to work with different window size (5min)
            """

            if granularity == 'minute':
                sample_size = f"{compression}Min"
            else:
                sample_size = f"{compression}D"
            df = df.resample(sample_size).agg(
                collections.OrderedDict([
                    ('open', 'first'),
                    ('high', 'max'),
                    ('low', 'min'),
                    ('close', 'last'),
                    ('volume', 'sum'),
                ])
            )
            if granularity == 'minute':
                return df.between_time("09:30", "16:00")
            else:
                return df

        # def _back_to_aggs(df):
        #     response = []
        #     for i, v in df.iterrows():
        #         response.append({
        #             "o": v.open,
        #             "h": v.high,
        #             "l": v.low,
        #             "c": v.close,
        #             "v": v.volume,
        #             "t": i.timestamp() * 1000,
        #         })
        #     return Aggs({"results": response})

        if not start:
            response = self.oapi.get_barset(dataname,
                                            granularity,
                                            limit=1000,
                                            end=end)[dataname]._raw
        else:
            response = _iterate_api_calls()
        for bar in response:
            # Aggs are in milliseconds, we multiply by 1000 to
            # change seconds to ms
            bar['t'] *= 1000
        response = Aggs({"results": response})

        cdl = response.df
        if granularity == 'minute':
            cdl = _clear_out_of_market_hours(cdl)
            cdl = _drop_early_samples(cdl)
        if compression != 1:
            response = _resample(cdl)
        # response = _back_to_aggs(cdl)
        else:
            response = cdl
        response = response.dropna()
        response = response[~response.index.duplicated()]
        return response

    def streaming_prices(self, dataname, timeframe, tmout=None):
        q = queue.Queue()
        kwargs = {'q': q,
                  'dataname': dataname,
                  'timeframe': timeframe,
                  'tmout': tmout}
        t = threading.Thread(target=self._t_streaming_prices, kwargs=kwargs)
        t.daemon = True
        t.start()
        return q

    def _t_streaming_prices(self, dataname, timeframe, q, tmout):
        if tmout is not None:
            _time.sleep(tmout)

        if timeframe == bt.TimeFrame.Ticks:
            method = StreamingMethod.Quote
        elif timeframe == bt.TimeFrame.Minutes:
            method = StreamingMethod.MinuteAgg

        streamer = Streamer(q,
                            api_key=self.p.key_id,
                            api_secret=self.p.secret_key,
                            instrument=dataname,
                            method=method,
                            base_url=self.p.base_url,
                            data_url=os.environ.get("DATA_PROXY_WS", ''),
                            data_stream='polygon' if self.p.usePolygon else
                            'alpacadatav1')

        streamer.run()

    def get_cash(self):
        return self._cash

    def get_value(self):
        return self._value

    _ORDEREXECS = {
        bt.Order.Market: 'market',
        bt.Order.Limit: 'limit',
        bt.Order.Stop: 'stop',
        bt.Order.StopLimit: 'stop_limit',
        bt.Order.StopTrail: 'trailing_stop',
    }

    def broker_threads(self):
        self.q_account = queue.Queue()
        self.q_account.put(True)  # force an immediate update
        t = threading.Thread(target=self._t_account)
        t.daemon = True
        t.start()

        self.q_ordercreate = queue.Queue()
        t = threading.Thread(target=self._t_order_create)
        t.daemon = True
        t.start()

        self.q_orderclose = queue.Queue()
        t = threading.Thread(target=self._t_order_cancel)
        t.daemon = True
        t.start()

        # Wait once for the values to be set
        self._evt_acct.wait(self.p.account_tmout)

    def _t_account(self):
        while True:
            try:
                msg = self.q_account.get(timeout=self.p.account_tmout)
                if msg is None:
                    break  # end of thread
            except queue.Empty:  # tmout -> time to refresh
                pass

            try:
                accinfo = self.oapi.get_account()
            except Exception as e:
                self.put_notification(e)
                continue

            if 'code' in accinfo._raw:
                self.put_notification(accinfo.message)
                continue
            try:
                self._cash = float(accinfo.cash)
                self._value = float(accinfo.portfolio_value)
            except KeyError:
                pass

            self._evt_acct.set()

    def order_create(self, order, stopside=None, takeside=None, **kwargs):
        okwargs = dict()
        # different data feeds may set _name or _dataname so we cover both
        okwargs['symbol'] = order.data._name if order.data._name else \
            order.data._dataname
        okwargs['qty'] = abs(int(order.created.size))
        okwargs['side'] = 'buy' if order.isbuy() else 'sell'
        okwargs['type'] = self._ORDEREXECS[order.exectype]
        okwargs['time_in_force'] = "gtc"
        if order.exectype not in [bt.Order.Market, bt.Order.StopTrail,
                                  bt.Order.Stop]:
            okwargs['limit_price'] = str(order.created.price)

        if order.exectype in [bt.Order.StopLimit, bt.Order.Stop]:
            okwargs['stop_price'] = order.created.pricelimit

        # Not supported in the alpaca api
        # if order.exectype == bt.Order.StopTrail:
        #     okwargs['trailingStop'] = order.trailamount

        if stopside:
            okwargs['stop_loss'] = {'stop_price': stopside.price}

        if takeside:
            okwargs['take_profit'] = {'limit_price': takeside.price}

        if stopside or takeside:
            okwargs['order_class'] = "bracket"

        if order.exectype == bt.Order.StopTrail:
            if order.trailpercent and order.trailamount:
                raise Exception("You can't create trailing stop order with "
                                "both TrailPrice and TrailPercent. choose one")
            if order.trailpercent:
                okwargs['trail_percent'] = order.trailpercent
            elif order.trailamount:
                okwargs['trail_price'] = order.trailamount
            else:
                raise Exception("You must provide either trailpercent or "
                                "trailamount when creating StopTrail order")

        # anything from the user
        okwargs.update(order.info)
        okwargs.update(**kwargs)

        self.q_ordercreate.put((order.ref, okwargs,))
        return order

    def _t_order_create(self):
        def _check_if_transaction_occurred(order_id):
            # a transaction may have happened and was stored. if so let's
            # process it
            tpending = self._transpend[order_id]
            tpending.append(None)  # eom marker
            while True:
                trans = tpending.popleft()
                if trans is None:
                    break
                self._process_transaction(order_id, trans)

        while True:
            try:
                if self.q_ordercreate.empty():
                    continue
                msg = self.q_ordercreate.get()
                if msg is None:
                    continue
                oref, okwargs = msg
                try:
                    o = self.oapi.submit_order(**okwargs)
                except Exception as e:
                    self.put_notification(e)
                    self.broker._reject(oref)
                    continue
                try:
                    oid = o.id
                except Exception:
                    if 'code' in o._raw:
                        self.put_notification(f"error submitting order "
                                              f"code: {o.code}. msg: "
                                              f"{o.message}")
                    else:
                        self.put_notification(
                            "General error from the Alpaca server")
                    self.broker._reject(oref)
                    continue

                if okwargs['type'] == 'market':
                    self.broker._accept(oref)  # taken immediately

                self._orders[oref] = oid
                self._ordersrev[oid] = oref  # maps ids to backtrader order
                _check_if_transaction_occurred(oid)
                if o.legs:
                    index = 1
                    for leg in o.legs:
                        self._orders[oref + index] = leg.id
                        self._ordersrev[leg.id] = oref + index
                        _check_if_transaction_occurred(leg.id)
                self.broker._submit(oref)  # inside it submits the legs too
                if okwargs['type'] == 'market':
                    self.broker._accept(oref)  # taken immediately

            except Exception as e:
                print(str(e))

    def order_cancel(self, order):
        self.q_orderclose.put(order.ref)
        return order

    def _t_order_cancel(self):
        while True:
            oref = self.q_orderclose.get()
            if oref is None:
                break

            oid = self._orders.get(oref, None)
            if oid is None:
                continue  # the order is no longer there
            try:
                self.oapi.cancel_order(oid)
            except Exception as e:
                self.put_notification(
                    "Order not cancelled: {}, {}".format(
                        oid, e))
                continue

            self.broker._cancel(oref)

    _X_ORDER_CREATE = (
        'new',
        'accepted',
        'pending_new',
        'accepted_for_bidding',
    )

    def _transaction(self, trans):
        # Invoked from Streaming Events. May actually receive an event for an
        # oid which has not yet been returned after creating an order. Hence
        # store if not yet seen, else forward to processer

        oid = trans['id']

        if not self._ordersrev.get(oid, False):
            self._transpend[oid].append(trans)
        self._process_transaction(oid, trans)

    _X_ORDER_FILLED = ('partially_filled', 'filled',)

    def _process_transaction(self, oid, trans):
        try:
            oref = self._ordersrev.pop(oid)
        except KeyError:
            return

        ttype = trans['status']

        if ttype in self._X_ORDER_FILLED:
            size = float(trans['filled_qty'])
            if trans['side'] == 'sell':
                size = -size
            price = float(trans['filled_avg_price'])
            self.broker._fill(oref, size, price, ttype=ttype)

        elif ttype in self._X_ORDER_CREATE:
            self.broker._accept(oref)
            self._ordersrev[oid] = oref

        elif ttype == 'calculated':
            return

        elif ttype == 'expired':
            self.broker._expire(oref)
        else:  # default action ... if nothing else
            print("Process transaction - Order type: {}".format(ttype))
            self.broker._reject(oref)<|MERGE_RESOLUTION|>--- conflicted
+++ resolved
@@ -467,14 +467,10 @@
         if not dtend:
             dtend = pd.Timestamp('now', tz=NY)
         else:
-<<<<<<< HEAD
             if dtend.tzinfo:
                 dtend = pd.Timestamp(dtend.astimezone(pytz.timezone(NY)))
             else:
                 dtend = pd.Timestamp(pytz.timezone(NY).localize(dtend))
-=======
-            dtend = pd.Timestamp(pytz.timezone('UTC').localize(dtend))
->>>>>>> 9e14e87d
         if granularity == Granularity.Minute:
             calendar = trading_calendars.get_calendar(name='NYSE')
             while not calendar.is_open_on_minute(dtend):
